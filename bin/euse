--- conflicted
+++ resolved
@@ -9,22 +9,23 @@
 PROGRAM_NAME=euse
 VERSION="svn"
 
-<<<<<<< HEAD
-MAKE_CONF_PATH=/etc/make.conf
-MAKE_GLOBALS_PATH=/etc/make.globals
-MAKE_PROFILE_PATH=/etc/make.profile
-MAKE_CONF_BACKUP_PATH=/etc/make.conf.euse_backup
-PACKAGE_USE_PATH=/etc/portage/package.use
-=======
 EPREFIX=${EPREFIX:-$(portageq envvar EPREFIX)}
 ETC="${EPREFIX}/etc"
 USR_SHARE_PORTAGE="${EPREFIX}/usr/share/portage"
 
-# define error function so it can be used immediately
-error() {
-	echo "ERROR: ${1}"
+# define error functions so they can be used immediately
+fatal() {
+	echo -e "ERROR: ${*}"
 	set +f
 	exit 1
+}
+
+error() {
+	echo -e "ERROR: ${*}"
+}
+
+warn() {
+	echo -e "WARNING: ${*}"
 }
 
 # /etc/make.conf can now exist in /etc/portage/make.conf, prefer it over /etc/make.conf for changes
@@ -33,7 +34,7 @@
 elif [ -e "${ETC}/make.conf" ]; then
 	MAKE_CONF_PATH="${ETC}/make.conf"
 else
-	error "make.conf does not exist"
+	fatal "make.conf does not exist"
 fi
 MAKE_CONF_BACKUP_PATH="${MAKE_CONF_PATH}.euse_backup"
 
@@ -50,9 +51,9 @@
 elif [ -e "${ETC}/portage/make.profile" ]; then
 	MAKE_PROFILE_PATH="${ETC}/portage/make.profile"
 else
-	error "make.profile does not exist"
+	fatal "make.profile does not exist"
 fi
->>>>>>> acb7e8f2
+PACKAGE_USE_PATH=${ETC}/portage/package.use
 
 [ -z "${MODE}" ] && MODE="showhelp"		# available operation modes: showhelp, showversion, showdesc, showflags, modify
 
@@ -90,23 +91,6 @@
 	done
 }
 
-<<<<<<< HEAD
-fatal() {
-	echo -e "${*}" | sed -e "s/^/ERROR: /g"
-	set +f
-	exit 1
-}
-
-error() {
-	echo -e "${*}" | sed -e "s/^/ERROR: /g"
-}
-
-warn() {
-	echo -e "${*}" | sed -e "s/^/WARNING: /g"
-}
-
-=======
->>>>>>> acb7e8f2
 get_real_path() {
 	set -P
 	cd "$1"
@@ -126,27 +110,17 @@
 	[[ ! -d "${MAKE_PROFILE_PATH}" || ! -r "${MAKE_PROFILE_PATH}" ]] && error "${MAKE_PROFILE_PATH} is not readable"
 	# 
 	for make_conf in $(get_all_make_conf); do
-		[ ! -r "${make_conf}" ] && error "${make_conf} is not readable"
+		[ ! -r "${make_conf}" ] && fatal "${make_conf} is not readable"
 	done
 
 	descdir="$(get_portdir)/profiles"
-<<<<<<< HEAD
 	
-	[ ! -r "${MAKE_CONF_PATH}" ] && fatal "${MAKE_CONF_PATH} is not readable"
 	[ ! -r "${MAKE_GLOBALS_PATH}" ] && fatal "${MAKE_GLOBALS_PATH} is not readable"
-	[ ! -h "${MAKE_PROFILE_PATH}" ] && fatal "${MAKE_PROFILE_PATH} is not a symlink"
 	[ -z "$(get_portdir)" ] && fatal "\$PORTDIR couldn't be determined"
 	[ ! -d "${descdir}" ] && fatal "${descdir} does not exist or is not a directory"
 	[ ! -r "${descdir}/use.desc" ] && fatal "${descdir}/use.desc is not readable"
 	[ ! -r "${descdir}/use.local.desc" ] && fatal "${descdir}/use.local.desc is not readable"
-=======
-
-	[ ! -r "${MAKE_GLOBALS_PATH}" ] && error "${MAKE_GLOBALS_PATH} is not readable"
-	[ -z "$(get_portdir)" ] && error "\$PORTDIR couldn't be determined"
-	[ ! -d "${descdir}" ] && error "${descdir} does not exist or is not a directory"
-	[ ! -r "${descdir}/use.desc" ] && error "${descdir}/use.desc is not readable"
-	[ ! -r "${descdir}/use.local.desc" ] && error "${descdir}/use.local.desc is not readable"
->>>>>>> acb7e8f2
+
 	for make_defaults in $(get_all_make_defaults); do
 		[ ! -r "$make_defaults" ]  && fatal "$_make_defaults is not readable"
 	done
@@ -156,11 +130,7 @@
 
 showhelp() {
 cat << HELP
-<<<<<<< HEAD
-${PROGRAM_NAME} (${PROGRAM_VERSION}-JJ0)
-=======
 ${PROGRAM_NAME} (${VERSION})
->>>>>>> acb7e8f2
 
 Syntax: ${PROGRAM_NAME} <option> [suboptions] [useflaglist]
 
@@ -232,7 +202,6 @@
 	if x[0] == '-' and x[1:] in r:
 		r.remove(x[1:])
 		r.append(x)
-<<<<<<< HEAD
 	elif x == '-*': r = ['-*']
 	elif x not in r and not '-'+x in r: r.append(x)
 print ' '.join(r)" 
@@ -275,14 +244,6 @@
 # 3: make.globals, and local use flags, indexed by origin: 4: package.use, 
 # 5: ebuild IUSE, 6: use.mask, 7: use.force, 
 # 9: flags indicated active by emerge --info (get_portageuseflags)
-=======
-print(' '.join(r))"
-}
-
-# the following function creates a bash array ACTIVE_FLAGS that contains the
-# global use flags, indexed by origin: 0: environment, 1: make.conf,
-# 2: make.defaults, 3: make.globals
->>>>>>> acb7e8f2
 get_useflags() {
 	if [[ -z ${ACTIVE_FLAGS[4]} && ( $SCOPE == "local" || -z $SCOPE ) ]]; then
 		# Parse through /etc/portage/package.use
@@ -347,16 +308,10 @@
 	[ -n "${_PORTAGE_USE_FLAGS_CALCULATED}" ] && return
 	# get the currently active USE flags as seen by portage, this has to be after
 	# restoring USE or portage won't see the original environment
-<<<<<<< HEAD
 	# Bug 181309, emerge may complain if EMERGE_DEFAULT_OPTS="--ask" is set
-	ACTIVE_FLAGS[9]="$(emerge --ignore-default-opts --info | grep 'USE=' | cut -b 5- | sed -e 's:"::g')" #'
+	ACTIVE_FLAGS[9]="$(portageq envvar USE)" #'
 	_PORTAGE_USE_FLAGS_CALCULATED=1
 } # }}}
-=======
-	ACTIVE_FLAGS[9]="$(portageq envvar USE)" #'
-	USE_FLAGS_CALCULATED=1
-}
->>>>>>> acb7e8f2
 
 # Function: get_useflaglist {{{
 # Get the list of all known USE flags by reading use.desc and/or 
@@ -391,7 +346,6 @@
 	done | cut -d " "  -f1 | sort --field=":" --key=1,1 --unique
 } # }}}
 
-<<<<<<< HEAD
 # Function: get_useflaglist_ebuild {{{
 # Builds USE flag information for specified package atom into 
 # ACTIVE_FLAGS[5]. For the atom, the versions available are found, and 
@@ -419,15 +373,6 @@
 	if [[ -n $known ]]; then
 		# No need to recache
 		return
-=======
-	descdir="$(get_portdir)/profiles"
-
-	if [ -z "${SCOPE}" -o "${SCOPE}" == "global" ]; then
-		egrep "^[^# ]+ +-" "${descdir}/use.desc" | cut -d\  -f 1
-	fi
-	if [ -z "${SCOPE}" -o "${SCOPE}" == "local" ]; then
-		egrep "^[^# :]+:[^ ]+ +-" "${descdir}/use.local.desc" | cut -d: -f 2 | cut -d\  -f 1
->>>>>>> acb7e8f2
 	fi
 	local pkg=$(echo ${1} | cut -d/ -f2)
 	declare append
@@ -468,7 +413,13 @@
 	done
 } # }}}
 
-<<<<<<< HEAD
+# get all make.conf files that exist on the system
+get_all_make_conf() {
+	# At least one of the files exists or we would not have made it this far
+	for x in ${ETC}/make.conf ${ETC}/portage/make.conf; do
+		[ -e "${x}" ] && echo "${x}"
+	done
+}
 # Function: traverse_profile {{{
 # General method of collecting the contents of a profile
 # component by traversing through the cascading profile
@@ -485,25 +436,6 @@
 	
 	[[ -f "${curdir}/${1}" ]] && rvalue="${curdir}/${1} ${rvalue}"
 	if [[ -f "${curdir}/parent" ]]; then
-=======
-# get all make.conf files that exist on the system
-get_all_make_conf() {
-	# At least one of the files exists or we would not have made it this far
-	for x in ${ETC}/make.conf ${ETC}/portage/make.conf; do
-		[ -e "${x}" ] && echo "${x}"
-	done
-}
-# get all make.defaults by traversing the cascaded profile directories
-get_all_make_defaults() {
-	local curdir
-	local parent
-	local rvalue
-
-	curdir="${1:-$(get_real_path ${MAKE_PROFILE_PATH})}"
-
-	[ -f "${curdir}/make.defaults" ] && rvalue="${curdir}/make.defaults ${rvalue}"
-	if [ -f "${curdir}/parent" ]; then
->>>>>>> acb7e8f2
 		for parent in $(egrep -v '(^#|^ *$)' ${curdir}/parent); do
 			# Bug 231394, handle parent path being absolute
 			if [[ ${parent:0:1} == "/" ]]; then
@@ -518,28 +450,11 @@
 	echo "${rvalue}"
 } # }}}
 
-<<<<<<< HEAD
 # Function: get_all_make_defaults {{{
 # Det all make.defaults by traversing the cascaded profile directories
 get_all_make_defaults() {
 	if [[ -z $MAKE_DEFAULTS ]]; then
 		MAKE_DEFAULTS=$(traverse_profile "make.defaults")
-=======
-# get the path to make.defaults by traversing the cascaded profile directories
-get_make_defaults() {
-	local curdir
-	local parent
-
-	curdir="${1:-$(get_real_path ${MAKE_PROFILE_PATH})}"
-
-	if [ ! -f "${curdir}/make.defaults" -a -f "${curdir}/parent" ]; then
-		for parent in $(egrep -v '(^#|^ *$)' ${curdir}/parent); do
-			if [ -f "$(get_make_defaults ${curdir}/${parent})" ]; then
-				curdir="${curdir}/${parent}"
-				break
-			fi
-		done
->>>>>>> acb7e8f2
 	fi
 	echo $MAKE_DEFAULTS
 } # }}}
@@ -553,18 +468,11 @@
 # (Written to STDOUT) Flag active status (+/-) or default string given
 # in argument 4 or an empty space
 
-<<<<<<< HEAD
 # Arguments:
 # 1 - flag to test
 # 2 - index of ACTIVE_FLAGS
 # 3 - echo value for positive (and as lowercase for negative) test result
 # 4 - (optional) echo value for "missing" test result, defaults to blank
-=======
-# little helper function to get the status of a given flag in one of the
-# ACTIVE_FLAGS elements. Arguments are 1: flag to test, 2: index of ACTIVE_FLAGS,
-# 3: echo value for positive (and as lowercase for negative) test result,
-# 4 (optional): echo value for "missing" test result, defaults to blank
->>>>>>> acb7e8f2
 get_flagstatus_helper() {
 	if [[ -z ${flags} ]]; then 
 		local flags=${ACTIVE_FLAGS[${2}]}
@@ -785,7 +693,6 @@
 } # }}}
 ALL_PORTDIRS=( "$PORTDIR" $(get_all_overlays) )
 
-<<<<<<< HEAD
 # Function: array_contains {{{
 # PHP-style array_contains function.
 #
@@ -802,9 +709,6 @@
 
 # Function: showdesc {{{
 # This function takes a list of use flags and shows the status and 
-=======
-# This function takes a list of use flags and shows the status and
->>>>>>> acb7e8f2
 # the description for each one, honoring $SCOPE
 #
 # Arguments:
@@ -823,12 +727,8 @@
 	local current_desc
 	local found_one
 	local args
-<<<<<<< HEAD
 	
 	set -f
-=======
-
->>>>>>> acb7e8f2
 	args="${*:-*}"
 
 	if [ -z "${SCOPE}" ]; then
@@ -837,7 +737,6 @@
 		SCOPE="local" showdesc ${args}
 		return
 	fi
-<<<<<<< HEAD
 	
 	local useflags=( $(echo "$(get_useflaglist)") )
 	
@@ -845,15 +744,6 @@
 	[ "${SCOPE}" == "local" ] && echo "local use flags (searching: ${args})"
 	echo "************************************************************"
 	set +f
-=======
-
-	descdir="$(get_portdir)/profiles"
-
-	[ "${SCOPE}" == "global" ] && echo "global use flags (searching: ${args})"
-	[ "${SCOPE}" == "local" ] && echo "local use flags (searching: ${args})"
-	echo "************************************************************"
-
->>>>>>> acb7e8f2
 	if [ "${args}" == "*" ]; then
 		args="${useflags[*]}"
 	fi
@@ -899,13 +789,8 @@
 		fi
 		shift
 	done
-<<<<<<< HEAD
 	
 	if [[ ${foundone} == 0 ]]; then
-=======
-
-	if [ ${foundone} == 0 ]; then
->>>>>>> acb7e8f2
 		echo "no matching entries found"
 	fi
 } # }}}
@@ -1013,12 +898,8 @@
 	fi
 
 	set ${args}
-<<<<<<< HEAD
 	get_portageuseflags
 	
-=======
-
->>>>>>> acb7e8f2
 	while [ -n "${1}" ]; do
 		if echo " ${ACTIVE_FLAGS[9]} " | grep " ${1} " > /dev/null; then
 			printf "%-20s" ${1}
@@ -1055,7 +936,6 @@
 	NEW_MAKE_CONF_USE="${NEW_MAKE_CONF_USE// ${1} / }"
 }
 
-<<<<<<< HEAD
 # Function: clean_package_use {{{
 # Simple utility to remove empty files from package.use
 clean_package_use() {
@@ -1274,9 +1154,6 @@
 
 # Function: modify {{{
 # USE flag modification function. Mainly a loop with calls to add_flag and 
-=======
-# USE flag modification function. Mainly a loop with calls to add_flag and
->>>>>>> acb7e8f2
 # remove_flag to create a new USE string which is then inserted into make.conf.
 modify() {
 	if [[ -n ${PACKAGE} ]]; then
@@ -1371,7 +1248,6 @@
 	(while [ "$x" -eq "0" ]; do
 		read -r line
 		x="$?"
-<<<<<<< HEAD
 		# Bug 275362 - Handle the case where make.conf includes:
 		# USE="
 		# a b
@@ -1379,10 +1255,6 @@
 		# Consume USE=" when detected so the quote won't be detected
 		# as the ending quote
 		if [ "${line:0:4}" == "USE=" ]; then inuse=1; line=${line:5}; fi
-=======
-		[[ "${x}" -ne "0" ]] && break
-		[ "${line:0:4}" == "USE=" ] && inuse=1
->>>>>>> acb7e8f2
 		[ "${inuse}" == "0" ] && echo -E "${line}"
 		if [ "${inuse}" == "1" ] && echo "${line}" | egrep '" *(#.*)?$' > /dev/null; then
 			echo -n 'USE="'
